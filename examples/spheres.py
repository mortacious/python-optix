import os, sys, logging

import cupy as cp
import numpy as np
import optix as ox

from PIL import Image, ImageOps

script_dir = os.path.dirname(os.path.abspath(__file__))

logging.basicConfig(stream=sys.stdout, level=logging.DEBUG)
log = logging.getLogger()
img_size = (1024, 768)

def compute_spheres_bbox(centers, radii):
    out = cp.empty((centers.shape[0], 6), dtype='f4')
    out[:, :3] = centers - radii.reshape(-1, 1)
    out[:, 3:] = centers + radii.reshape(-1, 1)
    return out


def create_acceleration_structure(ctx, bboxes):
    build_input = ox.BuildInputCustomPrimitiveArray([bboxes], num_sbt_records=1, flags=[ox.GeometryFlags.NONE])
    gas = ox.AccelerationStructure(ctx, [build_input], compact=True)
    return gas


def create_module(ctx, pipeline_opts):
<<<<<<< HEAD
    compile_opts = ox.ModuleCompileOptions(debug_level=ox.CompileDebugLevel.FULL, opt_level=ox.CompileOptimizationLevel.LEVEL_0)
    module = ox.Module(ctx, 'cuda/spheres.cu', compile_opts, pipeline_opts)
=======
    compile_opts = ox.ModuleCompileOptions(debug_level=ox.CompileDebugLevel.LINEINFO)
    source = os.path.join(script_dir, 'cuda', 'spheres.cu')
    module = ox.Module(ctx, source, compile_opts, pipeline_opts)
>>>>>>> 61c93d87
    return module


def create_program_groups(ctx, module):
    raygen_grp = ox.ProgramGroup.create_raygen(ctx, module, "__raygen__rg")
    miss_grp = ox.ProgramGroup.create_miss(ctx, module, "__miss__ms")
    hit_grp = ox.ProgramGroup.create_hitgroup(ctx, module,
                                              entry_function_IS="__intersection__sphere",
                                              entry_function_CH="__closesthit__ch")
    return raygen_grp, miss_grp, hit_grp


def create_pipeline(ctx, program_grps, pipeline_options):
    link_opts = ox.PipelineLinkOptions(max_trace_depth=1, debug_level=ox.CompileDebugLevel.FULL)

    pipeline = ox.Pipeline(ctx, compile_options=pipeline_options, link_options=link_opts, program_groups=program_grps)
    pipeline.compute_stack_sizes(1,  # max_trace_depth
                                 0,  # max_cc_depth
                                 0)  # max_dc_depth
    return pipeline


def create_sbt(program_grps, centers, radii):
    raygen_grp, miss_grp, hit_grp = program_grps

    raygen_sbt = ox.SbtRecord(raygen_grp)
    miss_sbt = ox.SbtRecord(miss_grp, names=('rgb',), formats=('3f4',))
    miss_sbt['rgb'] = [0.3, 0.1, 0.2]
    hit_sbt = ox.SbtRecord(hit_grp, names=('centers', 'radii'), formats=('u8', 'u8'))
    hit_sbt['centers'] = centers.data.ptr
    hit_sbt['radii'] = radii.data.ptr

    sbt = ox.ShaderBindingTable(raygen_record=raygen_sbt, miss_records=miss_sbt, hitgroup_records=hit_sbt)

    return sbt


def launch_pipeline(pipeline : ox.Pipeline, sbt, gas):

    output_image = np.zeros(img_size + (4, ), 'B')
    output_image[:, :, :] = [255, 128, 0, 255]
    output_image = cp.asarray(output_image)
    params_tmp = [
        ( 'u8', 'image'),
        ( 'u4', 'image_width'),
        ( 'u4', 'image_height'),
        ( '3f4', 'cam_eye'),
        ( '3f4', 'cam_U'),
        ( '3f4', 'cam_V'),
        ( '3f4', 'cam_W'),
        ( 'u8', 'trav_handle')
    ]

    params = ox.LaunchParamsRecord(names=[p[1] for p in params_tmp],
                                   formats=[p[0] for p in params_tmp])
    params['image'] = output_image.data.ptr
    params['image_width'] = img_size[0]
    params['image_height'] = img_size[1]
    params['cam_eye'] = [0, 0, 2.0]
    params['cam_U'] = [1.10457, 0, 0]
    params['cam_V'] = [0, 0.828427, 0]
    params['cam_W'] = [0, 0, -2.0]
    params['trav_handle'] = gas.handle

    stream = cp.cuda.Stream()

    pipeline.launch(sbt, dimensions=img_size, params=params, stream=stream)

    stream.synchronize()

    return cp.asnumpy(output_image)


if __name__ == "__main__":
    logger = ox.Logger(log)
    ctx = ox.DeviceContext(validation_mode=True, log_callback_function=logger, log_callback_level=4)
    ctx.cache_enabled = False

    centers = cp.array([[0.0, 0.0, 0.0], [-0.5, -0.5, -0.5], [0.5, 0.5, 0]], dtype=np.float32)
    radii = cp.array([0.25, 0.1, 0.25], dtype=np.float32)
    bboxes = compute_spheres_bbox(centers, radii)
    gas = create_acceleration_structure(ctx, bboxes)

    pipeline_options = ox.PipelineCompileOptions(traversable_graph_flags=ox.TraversableGraphFlags.ALLOW_SINGLE_GAS,
                                                 num_payload_values=3,
                                                 num_attribute_values=4,
                                                 exception_flags=ox.ExceptionFlags.NONE,
                                                 pipeline_launch_params_variable_name="params")
    module = create_module(ctx, pipeline_options)
    program_grps = create_program_groups(ctx, module)
    pipeline = create_pipeline(ctx, program_grps, pipeline_options)
    sbt = create_sbt(program_grps, centers, radii)
    img = launch_pipeline(pipeline, sbt, gas)

    img = img.reshape(img_size[1], img_size[0], 4)
    img = ImageOps.flip(Image.fromarray(img, 'RGBA'))
    img.show()

<|MERGE_RESOLUTION|>--- conflicted
+++ resolved
@@ -1,13 +1,9 @@
-import os, sys, logging
-
+import optix as ox
 import cupy as cp
 import numpy as np
-import optix as ox
-
 from PIL import Image, ImageOps
-
-script_dir = os.path.dirname(os.path.abspath(__file__))
-
+import logging
+import sys
 logging.basicConfig(stream=sys.stdout, level=logging.DEBUG)
 log = logging.getLogger()
 img_size = (1024, 768)
@@ -26,14 +22,8 @@
 
 
 def create_module(ctx, pipeline_opts):
-<<<<<<< HEAD
     compile_opts = ox.ModuleCompileOptions(debug_level=ox.CompileDebugLevel.FULL, opt_level=ox.CompileOptimizationLevel.LEVEL_0)
     module = ox.Module(ctx, 'cuda/spheres.cu', compile_opts, pipeline_opts)
-=======
-    compile_opts = ox.ModuleCompileOptions(debug_level=ox.CompileDebugLevel.LINEINFO)
-    source = os.path.join(script_dir, 'cuda', 'spheres.cu')
-    module = ox.Module(ctx, source, compile_opts, pipeline_opts)
->>>>>>> 61c93d87
     return module
 
 
